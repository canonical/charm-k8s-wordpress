#!/usr/bin/env python3

import io
import logging
import subprocess
from pprint import pprint
from yaml import safe_load

from ops.charm import CharmBase, CharmEvents
from ops.framework import EventBase, EventSource, StoredState
from ops.main import main
from ops.model import ActiveStatus, BlockedStatus, MaintenanceStatus, WaitingStatus
from leadership import LeadershipSettings

from mysql import MySQLClient
from wordpress import Wordpress, password_generator, WORDPRESS_SECRETS


logger = logging.getLogger()


def generate_pod_config(config, secured=True):
    """Kubernetes pod config generator.

    generate_pod_config generates Kubernetes deployment config.
    If the secured keyword is set then it will return a sanitised copy
    without exposing secrets.
    """
    pod_config = {}
    if config["container_config"].strip():
        pod_config = safe_load(config["container_config"])

    pod_config["WORDPRESS_DB_HOST"] = config["db_host"]
    pod_config["WORDPRESS_DB_NAME"] = config["db_name"]
    pod_config["WORDPRESS_DB_USER"] = config["db_user"]
    if config.get("wp_plugin_openid_team_map"):
        pod_config["WP_PLUGIN_OPENID_TEAM_MAP"] = config["wp_plugin_openid_team_map"]

    if secured:
        return pod_config

    # Add secrets from charm config.
    pod_config["WORDPRESS_DB_PASSWORD"] = config["db_password"]
    if config.get("wp_plugin_akismet_key"):
        pod_config["WP_PLUGIN_AKISMET_KEY"] = config["wp_plugin_akismet_key"]
    if config.get("wp_plugin_openstack-objectstorage_config"):
        # Actual plugin name is 'openstack-objectstorage', but we're only
        # implementing the 'swift' portion of it.
        wp_plugin_swift_config = safe_load(config.get("wp_plugin_openstack-objectstorage_config"))
        pod_config["SWIFT_AUTH_URL"] = wp_plugin_swift_config.get('auth-url')
        pod_config["SWIFT_BUCKET"] = wp_plugin_swift_config.get('bucket')
        pod_config["SWIFT_PASSWORD"] = wp_plugin_swift_config.get('password')
        pod_config["SWIFT_PREFIX"] = wp_plugin_swift_config.get('prefix')
        pod_config["SWIFT_REGION"] = wp_plugin_swift_config.get('region')
        pod_config["SWIFT_TENANT"] = wp_plugin_swift_config.get('tenant')
        pod_config["SWIFT_URL"] = wp_plugin_swift_config.get('url')
        pod_config["SWIFT_USERNAME"] = wp_plugin_swift_config.get('username')
        pod_config["SWIFT_COPY_TO_SWIFT"] = wp_plugin_swift_config.get('copy-to-swift')
        pod_config["SWIFT_SERVE_FROM_SWIFT"] = wp_plugin_swift_config.get('serve-from-swift')
        pod_config["SWIFT_REMOVE_LOCAL_FILE"] = wp_plugin_swift_config.get('remove-local-file')

    return pod_config


def _leader_get(attribute):
    cmd = ['leader-get', '--format=yaml', attribute]
    return safe_load(subprocess.check_output(cmd).decode('UTF-8'))


def _leader_set(settings):
    cmd = ['leader-set'] + ['{}={}'.format(k, v or '') for k, v in settings.items()]
    subprocess.check_call(cmd)


def create_wordpress_secrets():
    for secret in WORDPRESS_SECRETS:
        if not _leader_get(secret):
            _leader_set({secret: password_generator(64)})


def gather_wordpress_secrets():
    rv = {}
    for secret in WORDPRESS_SECRETS:
        rv[secret] = _leader_get(secret)
    return rv


class WordpressInitialiseEvent(EventBase):
    """Custom event for signalling Wordpress initialisation.

    WordpressInitialiseEvent allows us to signal the handler for
    the initial Wordpress setup logic.
    """

    pass


class WordpressCharmEvents(CharmEvents):
    """Register custom charm events.

    WordpressCharmEvents registers the custom WordpressInitialiseEvent
    event to the charm.
    """

    wordpress_initialise = EventSource(WordpressInitialiseEvent)


class WordpressCharm(CharmBase):
    state = StoredState()
    # Override the default list of event handlers with our WordpressCharmEvents subclass.
    on = WordpressCharmEvents()

    def __init__(self, *args):
        super().__init__(*args)

        self.leader_data = LeadershipSettings()

        self.framework.observe(self.on.start, self.on_config_changed)
        self.framework.observe(self.on.config_changed, self.on_config_changed)
        self.framework.observe(self.on.update_status, self.on_config_changed)
        self.framework.observe(self.on.wordpress_initialise, self.on_wordpress_initialise)

<<<<<<< HEAD
        # Actions.
        self.framework.observe(self.on.get_initial_password_action, self._on_get_initial_password_action)

=======
        self.db = MySQLClient(self, 'db')
        self.framework.observe(self.on.db_relation_created, self.on_db_relation_created)
        self.framework.observe(self.on.db_relation_broken, self.on_db_relation_broken)
        self.framework.observe(self.db.on.database_changed, self.on_database_changed)

        c = self.model.config
>>>>>>> a1693435
        self.state.set_default(
            initialised=False, valid=False, has_db_relation=False,
            db_host=c["db_host"], db_name=c["db_name"], db_user=c["db_user"], db_password=c["db_password"]
        )
        self.wordpress = Wordpress(c)

    def on_config_changed(self, event):
        """Handle the config-changed hook."""
        self.config_changed()

    def on_wordpress_initialise(self, event):
        wordpress_needs_configuring = False
        pod_alive = self.model.unit.is_leader() and self.is_service_up()
        if pod_alive:
            wordpress_configured = self.wordpress.wordpress_configured(self.get_service_ip())
            wordpress_needs_configuring = not self.state.initialised and not wordpress_configured
        elif self.model.unit.is_leader():
            msg = "Wordpress workload pod is not ready"
            logger.info(msg)
            self.model.unit.status = WaitingStatus(msg)
            return

        if wordpress_needs_configuring:
            msg = "Wordpress needs configuration"
            logger.info(msg)
            self.model.unit.status = MaintenanceStatus(msg)
            initial_password = self._get_initial_password()
            installed = self.wordpress.first_install(self.get_service_ip(), initial_password)
            if not installed:
                msg = "Failed to configure wordpress"
                logger.info(msg)
                self.model.unit.status = BlockedStatus(msg)
                return

            self.state.initialised = True
            logger.info("Wordpress configured and initialised")
            self.model.unit.status = ActiveStatus()

        else:
            logger.info("Wordpress workload pod is ready and configured")
            self.model.unit.status = ActiveStatus()

    def on_db_relation_created(self, event):
        """Handle the db-relation-created hook.

        We need to handle this hook to switch from database
        credentials being specified in the charm configuration
        to being provided by the relation.
        """
        self.state.has_db_relation = True
        self.state.db_host = None
        self.state.db_name = None
        self.state.db_user = None
        self.state.db_password = None
        self.config_changed()

    def on_db_relation_broken(self, event):
        """Handle the db-relation-broken hook.

        We need to handle this hook to switch from database
        credentials being provided by the relation to being
        specified in the charm configuration.
        """
        self.state.has_db_relation = False
        self.config_changed()

    def on_database_changed(self, event):
        """Handle the MySQL endpoint database_changed event.

        The MySQLClient (self.db) emits this event whenever the
        database credentials have changed, which includes when
        they disappear as part of relation tear down.
        """
        self.state.db_host = event.host
        self.state.db_name = event.database
        self.state.db_user = event.user
        self.state.db_password = event.password
        self.config_changed()

    def config_changed(self):
        """Handle configuration changes.

        Configuration changes are caused by both config-changed
        and the various relation hooks.
        """
        if not self.state.has_db_relation:
            self.state.db_host = self.model.config["db_host"] or None
            self.state.db_name = self.model.config["db_name"] or None
            self.state.db_user = self.model.config["db_user"] or None
            self.state.db_password = self.model.config["db_password"] or None

        is_valid = self.is_valid_config()
        if not is_valid:
            return

        self.configure_pod()
        if not self.state.initialised:
            self.on.wordpress_initialise.emit()

    def configure_pod(self):
        # Only the leader can set_spec().
        if self.model.unit.is_leader():
            create_wordpress_secrets()
            resources = self.make_pod_resources()
            spec = self.make_pod_spec()
            spec.update(resources)

            msg = "Configuring pod"
            logger.info(msg)
            self.model.unit.status = MaintenanceStatus(msg)
            self.model.pod.set_spec(spec)

            msg = "Pod configured"
            logger.info(msg)
            self.model.unit.status = MaintenanceStatus(msg)
        else:
            logger.info("Spec changes ignored by non-leader")

    def make_pod_resources(self):
        resources = {
            "kubernetesResources": {
                "ingressResources": [
                    {
                        "annotations": {
                            "nginx.ingress.kubernetes.io/proxy-body-size": "10m",
                            "nginx.ingress.kubernetes.io/proxy-send-timeout": "300s",
                        },
                        "name": self.app.name + "-ingress",
                        "spec": {
                            "rules": [
                                {
                                    "host": self.model.config["blog_hostname"],
                                    "http": {
                                        "paths": [
                                            {"path": "/", "backend": {"serviceName": self.app.name, "servicePort": 80}}
                                        ]
                                    },
                                }
                            ],
                        },
                    }
                ]
            },
        }

        ingress = resources["kubernetesResources"]["ingressResources"][0]
        if self.model.config["tls_secret_name"]:
            ingress["spec"]["tls"] = [
                {
                    "hosts": [self.model.config["blog_hostname"]],
                    "secretName": self.model.config["tls_secret_name"],
                }
            ]
        else:
            ingress["annotations"]['nginx.ingress.kubernetes.io/ssl-redirect'] = 'false'

        out = io.StringIO()
        pprint(resources, out)
        logger.info("This is the Kubernetes Pod resources <<EOM\n{}\nEOM".format(out.getvalue()))

        return resources

    def make_pod_spec(self):
        config = dict(self.model.config)
        config["db_host"] = self.state.db_host
        config["db_name"] = self.state.db_name
        config["db_user"] = self.state.db_user
        config["db_password"] = self.state.db_password

        full_pod_config = generate_pod_config(config, secured=False)
        full_pod_config.update(gather_wordpress_secrets())
        secure_pod_config = generate_pod_config(config, secured=True)

        ports = [
            {"name": name, "containerPort": int(port), "protocol": "TCP"}
            for name, port in [addr.split(":", 1) for addr in config["ports"].split()]
        ]

        spec = {
            "version": 2,
            "containers": [
                {
                    "name": self.app.name,
                    "imageDetails": {"imagePath": config["image"]},
                    "ports": ports,
                    "config": secure_pod_config,
                    "kubernetes": {"readinessProbe": {"exec": {"command": ["/srv/wordpress-helpers/ready.sh"]}}},
                }
            ],
        }

        out = io.StringIO()
        pprint(spec, out)
        logger.info("This is the Kubernetes Pod spec config (sans secrets) <<EOM\n{}\nEOM".format(out.getvalue()))

        if config.get("image_user") and config.get("image_pass"):
            spec.get("containers")[0].get("imageDetails")["username"] = config["image_user"]
            spec.get("containers")[0].get("imageDetails")["password"] = config["image_pass"]

        secure_pod_config.update(full_pod_config)

        return spec

    def is_valid_config(self):
        is_valid = True
        config = self.model.config

        if not config["initial_settings"]:
            logger.info("No initial_setting provided. Skipping first install.")
            self.model.unit.status = BlockedStatus("Missing initial_settings")
            is_valid = False

        want = ["image"]

        if self.state.has_db_relation:
            if not (self.state.db_host and self.state.db_name and self.state.db_user and self.state.db_password):
                logger.info("MySQL relation has not yet provided database credentials.")
                self.model.unit.status = WaitingStatus("Waiting for MySQL relation to become available")
                is_valid = False
        else:
            want.extend(["db_host", "db_name", "db_user", "db_password"])

        missing = [k for k in want if config[k].rstrip() == ""]
        if missing:
            message = "Missing required config or relation: {}".format(" ".join(missing))
            logger.info(message)
            self.model.unit.status = BlockedStatus(message)
            is_valid = False

        return is_valid

    def get_service_ip(self):
        try:
            return str(self.model.get_binding("website").network.ingress_addresses[0])
        except Exception:
            logger.info("We don't have any ingress addresses yet")

    def is_service_up(self):
        """Check to see if the HTTP service is up"""
        service_ip = self.get_service_ip()
        if service_ip:
            return self.wordpress.is_vhost_ready(service_ip)
        return False

    def _get_initial_password(self):
        """Get the initial password.

        If a password hasn't been set yet, create one if we're the leader,
        or return an empty string if we're not."""
        initial_password = self.leader_data["initial_password"]
        if not initial_password:
            if self.unit.is_leader:
                initial_password = password_generator()
                self.leader_data["initial_password"] = initial_password
        return initial_password

    def _on_get_initial_password_action(self, event):
        """Handle the get-initial-password action."""
        initial_password = self._get_initial_password()
        if initial_password:
            event.set_results({"password": initial_password})
        else:
            event.fail("Initial password has not been set yet.")


if __name__ == "__main__":
    main(WordpressCharm)<|MERGE_RESOLUTION|>--- conflicted
+++ resolved
@@ -120,18 +120,15 @@
         self.framework.observe(self.on.update_status, self.on_config_changed)
         self.framework.observe(self.on.wordpress_initialise, self.on_wordpress_initialise)
 
-<<<<<<< HEAD
         # Actions.
         self.framework.observe(self.on.get_initial_password_action, self._on_get_initial_password_action)
 
-=======
         self.db = MySQLClient(self, 'db')
         self.framework.observe(self.on.db_relation_created, self.on_db_relation_created)
         self.framework.observe(self.on.db_relation_broken, self.on_db_relation_broken)
         self.framework.observe(self.db.on.database_changed, self.on_database_changed)
 
         c = self.model.config
->>>>>>> a1693435
         self.state.set_default(
             initialised=False, valid=False, has_db_relation=False,
             db_host=c["db_host"], db_name=c["db_name"], db_user=c["db_user"], db_password=c["db_password"]
