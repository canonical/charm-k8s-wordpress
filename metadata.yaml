name: wordpress-k8s
display-name: WordPress
summary: WordPress is an OSS to create a beautiful website.
description: "WordPress is open source software you can use to create a beautiful website, blog, or app. https://wordpress.org/"
docs: https://discourse.charmhub.io/t/wordpress-documentation-overview/4052
maintainers:
  - launchpad.net/~canonical-is-devops
issues: https://github.com/canonical/wordpress-k8s-operator/issues
tags:
  - applications
  - blog
assumes:
  - k8s-api

containers:
  wordpress:
    resource: wordpress-image
    mounts:
      - storage: uploads
        location: /var/www/html/wp-content/uploads
  apache-prometheus-exporter:
    resource: apache-prometheus-exporter-image

storage:
  uploads:
    type: filesystem
    location: /var/www/html/wp-content/uploads

peers:
  wordpress-replica:
    interface: wordpress-replica

resources:
  wordpress-image:
    type: oci-image
    description: OCI image for wordpress
  apache-prometheus-exporter-image:
    type: oci-image
    description: Prometheus exporter for apache
    auto-fetch: true
    upstream-source: bitnami/apache-exporter:0.11.0

provides:
  website:
    interface: http
  metrics-endpoint:
    interface: prometheus_scrape
  grafana-dashboard:
    interface: grafana_dashboard

requires:
  db:
    interface: mysql
    limit: 1
<<<<<<< HEAD
  database:
    interface: mysql_client
  ingress:
    interface: ingress
=======
  nginx-route:
    interface: nginx-route
>>>>>>> 508d1ace
    limit: 1
  logging:
    interface: loki_push_api<|MERGE_RESOLUTION|>--- conflicted
+++ resolved
@@ -52,15 +52,10 @@
   db:
     interface: mysql
     limit: 1
-<<<<<<< HEAD
   database:
     interface: mysql_client
-  ingress:
-    interface: ingress
-=======
   nginx-route:
     interface: nginx-route
->>>>>>> 508d1ace
     limit: 1
   logging:
     interface: loki_push_api