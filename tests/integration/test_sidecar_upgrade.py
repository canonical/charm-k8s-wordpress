# Copyright 2023 Canonical Ltd.
# See LICENSE file for licensing details.

# pylint: disable=too-many-locals,unused-argument,duplicate-code

"""Integration tests for upgrading WordPress charm."""

import asyncio
import copy
import io
import json
import logging
import re
import time
from pathlib import Path

import juju.application
import ops.model
import PIL.Image
import pytest
import pytest_asyncio
import pytest_operator.plugin
import requests
from playwright.async_api import async_playwright

from tests.integration.wordpress_client_for_test import WordpressClient

from .constants import ACTIVE_STATUS_NAME

logger = logging.getLogger()

POST_CONTENT = """\
WordPress powers more than 39% of the web — a figure that rises every day.
Everything from simple websites, to blogs, to complex portals and enterprise
websites, and even applications, are built with WordPress. WordPress combines
simplicity for users and publishers with under-the-hood complexity for
developers. This makes it flexible while still being easy-to-use."""

POST_CONTENT = POST_CONTENT.replace("\n", " ")

POST_TITLE = "WordPress Post #1"

POST_COMMENT = "I am a comment."


async def screenshot(url: str, path: Path):
    """Create a screenshot of a website.

    Args:
        url: URL of a path to take a screenshot of.
        path: Filepath to save the screenshot to.
    """
    async with async_playwright() as playwright:
        browser = await playwright.chromium.launch()
        page = await browser.new_page()
        await page.goto(url)
        time.sleep(10)
        await page.screenshot(full_page=True, path=path)
        await browser.close()


@pytest.fixture(scope="module", name="gen_upgrade_test_charm_config")
def gen_upgrade_test_charm_config_fixture(ops_test, swift_config, kube_core_client):
    """Create a function that generates charm config for upgrading tests."""
    swift_url = swift_config["swift-url"]
    swift_config = copy.copy(swift_config)
    swift_config["url"] = f"{swift_url}/{swift_config['bucket']}/wp-content/uploads/"
    del swift_config["swift-url"]
    swift_config["prefix"] = swift_config["object-prefix"]
    del swift_config["object-prefix"]

    def _gen_upgrade_test_charm_config():
        """Get WordPress charm config with currently deployed db & swift state.

        Returns:
            Charm config containing currently deployed configurations.
        """
        charm_config = {
            "db_host": kube_core_client.read_namespaced_pod(
                name="mysql", namespace=ops_test.model_name
            ).status.pod_ip,
            "db_name": "wordpress",
            "db_user": "wordpress",
            "db_password": "wordpress-password",
        }
        if swift_config:
            logger.info("deploy with swift: %s", swift_config)
            charm_config["wp_plugin_openstack-objectstorage_config"] = json.dumps(swift_config)
        return charm_config

    return _gen_upgrade_test_charm_config


@pytest_asyncio.fixture(scope="module", name="deploy_old_version")
async def deploy_old_version_fixture(
    num_units,
    ops_test: pytest_operator.plugin.OpsTest,
    application_name,
    deploy_and_wait_for_mysql_pod,
    gen_upgrade_test_charm_config,
):
    """
    arrange: none.
    act: deploy all required charms and kubernetes pods for tests.
    assert: all charms and pods are deployed successfully.
    """
    assert ops_test.model
    await deploy_and_wait_for_mysql_pod()

    async def deploy_wordpress():
        """Deploy WordPress charm to juju."""
        await ops_test.model.deploy(
            "wordpress-k8s",
            application_name=application_name,
            num_units=num_units,
            channel="edge",
            config=gen_upgrade_test_charm_config(),
        )

    await asyncio.gather(
        deploy_wordpress(),
        ops_test.juju(
            "deploy",
            "nginx-ingress-integrator",
            "--channel=edge",
            "--series=focal",
            "--trust",
            check=True,
        ),
        ops_test.run("playwright", "install", "chromium"),
    )
    await ops_test.model.relate("nginx-ingress-integrator", application_name)
    await ops_test.model.applications[application_name].set_config(gen_upgrade_test_charm_config())
    await ops_test.model.wait_for_idle(status=ACTIVE_STATUS_NAME)


@pytest_asyncio.fixture(scope="module", name="create_example_blog")
async def create_example_blog_fixture(
    deploy_old_version,
    get_default_admin_password,
    get_unit_ip_list,
    test_image,
    screenshot_dir,
):
    """
    arrange: all charms and pods are deployed successfully.
    act: enable some plugins and create posts and upload some images to the test WordPress blog.
    assert: all operations finished without error.
    """
    unit_ip_list = await get_unit_ip_list()
    unit_ip = unit_ip_list[0]
    client = WordpressClient(
        host=unit_ip,
        username="admin",
        password=await get_default_admin_password(),
        is_admin=True,
    )
    media_id = client.upload_media(filename="canonical.jpg", content=test_image)["id"]
    post = client.create_post(title=POST_TITLE, content=POST_CONTENT, featured_media=media_id)
    client.create_comment(post_id=post["id"], post_link=post["link"], content=POST_COMMENT)
    for idx, unit_ip in enumerate(unit_ip_list):
        await screenshot(f"http://{unit_ip}", screenshot_dir / f"wordpress-before-{idx}.png")


@pytest_asyncio.fixture(scope="module", name="build_and_upgrade")
async def build_and_upgrade_fixture(
    create_example_blog,
    ops_test: pytest_operator.plugin.OpsTest,
    application_name,
    wordpress_image,
    get_app_revision,
):
    """
    arrange: an old version of the WordPress is deployed.
    act: build WordPress charm from source and upgrade the WordPress charm.
    assert: all operations finished without error.
    """
    assert ops_test.model
    charm = await ops_test.build_charm(".")
    # Most of the times the integration tests will fail due to timeout without the force flag.
    app: juju.application.Application = ops_test.model.applications[application_name]
    wordpress_revision_before = await get_app_revision(application_name)
    last_revision_using_ingress = 14
    upgrade_from_ingress = wordpress_revision_before <= last_revision_using_ingress
    if upgrade_from_ingress:
        await ops_test.juju(
            "remove-relation", "nginx-ingress-integrator", application_name, check=True
        )
    await app.refresh(
        path=str(charm),
        resources={
            "apache-prometheus-exporter-image": "bitnami/apache-exporter:0.11.0",
            "wordpress-image": wordpress_image,
        },
    )
<<<<<<< HEAD
    await ops_test.model.wait_for_idle(status=ACTIVE_STATUS_NAME)
=======
    if upgrade_from_ingress:
        await ops_test.model.relate("nginx-ingress-integrator", application_name)
    await ops_test.model.wait_for_idle(status=ops.model.ActiveStatus.name)  # type: ignore
>>>>>>> 508d1ace


@pytest.mark.usefixtures("build_and_upgrade")
async def test_wordpress_upgrade(model, get_unit_ip_list, screenshot_dir):
    """
    arrange: the WordPress charm has been upgraded.
    act: browser the WordPress website powered by the new charm.
    assert: the website should have the same content as the old one.
    """

    def check_images(html) -> None:
        """Check image contents of a newly upgraded WordPress.

        Args:
            html: Stringified html contents of a page to check for images.

        Raises:
            AssertionError: if invalid image was found in page.
        """
        image_urls = re.findall('<img[^>]+src="([^"]+)"[^>]*>', html)
        assert image_urls
        for url in image_urls:
            logger.info("check image %s", url)
            image_response = requests.get(url, timeout=10)
            assert (
                image_response.status_code == 200
            ), f"access image {url} should return status 200"
            try:
                PIL.Image.open(
                    io.BytesIO(image_response.content),
                    formats=(url.split(".")[-1].upper().replace("JPG", "JPEG"),),
                )
            except PIL.UnidentifiedImageError as exc:
                raise AssertionError(
                    f"access image {url} should return a valid image file"
                ) from exc

    await model.wait_for_idle(status=ACTIVE_STATUS_NAME)
    unit_ip_list = await get_unit_ip_list()
    for idx, unit_ip in enumerate(unit_ip_list):
        await screenshot(f"http://{unit_ip}", screenshot_dir / f"wordpress-after-{idx}.png")
        # create a side-by-side comparison of the before and after screenshots
        # for now, the comparison image is checked by a human
        after_image = PIL.Image.open(screenshot_dir / f"wordpress-after-{idx}.png")
        before_image = PIL.Image.open(screenshot_dir / f"wordpress-before-{idx}.png")
        comparison_width = before_image.width + after_image.width
        comparison_height = max(before_image.height, after_image.height)
        comparison_image = PIL.Image.new("RGB", (comparison_width, comparison_height))
        comparison_image.paste(before_image, (0, 0))
        comparison_image.paste(after_image, (before_image.width, 0))
        comparison_image.save(screenshot_dir / f"wordpress-comparison-{idx}.png")
        homepage = requests.get(f"http://{unit_ip}", timeout=10).text
        assert POST_TITLE in homepage
        assert POST_CONTENT.split(".", maxsplit=1)[0] in homepage
        check_images(homepage)
        post = requests.get(f"http://{unit_ip}/wordpress-post-1/", timeout=10).text
        assert POST_CONTENT in post
        check_images(post)
        assert POST_COMMENT in post<|MERGE_RESOLUTION|>--- conflicted
+++ resolved
@@ -193,13 +193,9 @@
             "wordpress-image": wordpress_image,
         },
     )
-<<<<<<< HEAD
-    await ops_test.model.wait_for_idle(status=ACTIVE_STATUS_NAME)
-=======
     if upgrade_from_ingress:
         await ops_test.model.relate("nginx-ingress-integrator", application_name)
-    await ops_test.model.wait_for_idle(status=ops.model.ActiveStatus.name)  # type: ignore
->>>>>>> 508d1ace
+    await ops_test.model.wait_for_idle(status=ACTIVE_STATUS_NAME)
 
 
 @pytest.mark.usefixtures("build_and_upgrade")
