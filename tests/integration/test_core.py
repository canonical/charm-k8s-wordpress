--- conflicted
+++ resolved
@@ -52,9 +52,10 @@
 @pytest.mark.asyncio
 @pytest.mark.abort_on_fail
 async def test_mysql_config(
-<<<<<<< HEAD
     request, ops_test: pytest_operator.plugin.OpsTest, application_name, kube_core_client
-=======
+):
+@pytest.mark.abort_on_fail
+async def test_mysql_config(
     request,
     ops_test: pytest_operator.plugin.OpsTest,
     application_name,
@@ -62,7 +63,6 @@
     pod_db_database,
     pod_db_user,
     pod_db_password,
->>>>>>> 9e4cf74b
 ):
     """
     arrange: after WordPress charm has been deployed, and a mysql pod is deployed in kubernetes.
@@ -78,15 +78,9 @@
             "db_host": kube_core_client.read_namespaced_pod(
                 name="mysql", namespace=ops_test.model_name
             ).status.pod_ip,
-<<<<<<< HEAD
-            "db_name": "wordpress",
-            "db_user": "wordpress",
-            "db_password": "wordpress-password",
-=======
             "db_name": pod_db_database,
             "db_user": pod_db_user,
             "db_password": pod_db_password,
->>>>>>> 9e4cf74b
         }
     )
     await ops_test.model.wait_for_idle(status=ops.model.ActiveStatus.name)  # type: ignore
