name: Publish to edge

# On push to a "special" branch, we:
# * always publish to charmhub at latest/edge/branchname
# * always run tests
# where a "special" branch is one of main or track/**, as
# by convention these branches are the source for a corresponding
# charmhub edge channel.

on:
  workflow_dispatch:
  push:
    branches:
      - main
      - track/**

jobs:
  integration-test-with-secrets:
    uses: ./.github/workflows/integration_test_secrets.yaml
    secrets: inherit
  integration-test:
    uses: ./.github/workflows/integration_test.yaml
    secrets: inherit
  test-and-publish-charm:
    strategy:
      fail-fast: false
      matrix:
        args:
          - name: num_units=3, db_from_config
            value: "--test-db-from-config --num-units=3"
          - name: num_units=1, db_from_config
            value: "--test-db-from-config --num-units=1"
          - name: num_units=3, db_from_relation
            value: "--num-units=3"
          - name: num_units=1, db_from_relation
            value: "--num-units=1"
<<<<<<< HEAD
    needs: integration-tests
=======
    needs: [integration-test, integration-test-with-secrets]
>>>>>>> 9ce0634f
    uses: canonical/operator-workflows/.github/workflows/test_and_publish_charm.yaml@main
    with:
      trivy-image-config: trivy.yaml<|MERGE_RESOLUTION|>--- conflicted
+++ resolved
@@ -34,11 +34,7 @@
             value: "--num-units=3"
           - name: num_units=1, db_from_relation
             value: "--num-units=1"
-<<<<<<< HEAD
-    needs: integration-tests
-=======
     needs: [integration-test, integration-test-with-secrets]
->>>>>>> 9ce0634f
     uses: canonical/operator-workflows/.github/workflows/test_and_publish_charm.yaml@main
     with:
       trivy-image-config: trivy.yaml